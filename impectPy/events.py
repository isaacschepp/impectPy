# load packages
import numpy as np
import pandas as pd
from impectPy.helpers import RateLimitedAPI
from .matches import getMatches
from .iterations import getIterations
import re

######
#
# This function returns a pandas dataframe that contains all events for a
# given match
#
######


# define function
def getEvents(matches: list, token: str, include_kpis: bool = True, include_set_pieces: bool = True) -> pd.DataFrame:
    # create an instance of RateLimitedAPI
    rate_limited_api = RateLimitedAPI()

    # construct header with access token
    my_header = {"Authorization": f"Bearer {token}"}

    # check input for matches argument
    if not isinstance(matches, list):
        raise Exception("Argument 'matches' must be a list of integers.")

    # get match info
    iterations = pd.concat(
        map(lambda match: rate_limited_api.make_api_request_limited(
            url=f"https://api.impect.com/v5/customerapi/matches/{match}",
            method="GET",
            headers=my_header
        ).process_response(
            endpoint="Iterations"
        ),
            matches),
        ignore_index=True)

    # filter for matches that are unavailable
    fail_matches = iterations[iterations.lastCalculationDate.isnull()].id.drop_duplicates().to_list()

    # drop matches that are unavailable from list of matches
    matches = [match for match in matches if match not in fail_matches]

    # raise exception if no matches remaining or report removed matches
    if len(fail_matches) > 0:
        if len(matches) == 0:
            raise Exception("All supplied matches are unavailable. Execution stopped.")
        else:
            print(f"The following matches are not available yet and were ignored:\n{fail_matches}")

    # extract iterationIds
    iterations = list(iterations[iterations.lastCalculationDate.notnull()].iterationId.unique())

    # get match events
    events = pd.concat(
        map(lambda match: rate_limited_api.make_api_request_limited(
            url=f"https://api.impect.com/v5/customerapi/matches/{match}/events",
            method="GET",
            headers=my_header
        ).process_response(
            endpoint="Events"
        ).assign(
            matchId=match
        ),
            matches),
        ignore_index=True)

<<<<<<< HEAD
    # account for matches without dribbles tagged
    if "dribble" in events.columns:
        events["duelType"] = np.nan
        events["dribbleDistance"] = np.nan
        events["dribbleType"] = np.nan
        events["dribbleResult"] = np.nan
        events["dribblePlayerId"] = np.nan
=======
    # account for matches without duels or opponents tagged
    if "duel" in events.columns:
        events["duelType"] = np.nan
        events["duelPlayerId"] = np.nan
        events["duelPlayerName"] = np.nan
    if "opponent" in events.columns:
        events["opponentCoordinatesX"] = np.nan
        events["opponentCoordinatesY"] = np.nan
        events["opponentAdjCoordinatesX"] = np.nan
        events["opponentAdjCoordinatesY"] = np.nan

    # get event scorings
    scorings = pd.concat(
        map(lambda match: rate_limited_api.make_api_request_limited(
            url=f"https://api.impect.com/v5/customerapi/matches/{match}/event-kpis",
            method="GET",
            headers=my_header
        ).process_response(
            endpoint="Scorings"
        ),
            matches),
        ignore_index=True)
>>>>>>> ed3b6eee

    # get players
    players = pd.concat(
        map(lambda iteration: rate_limited_api.make_api_request_limited(
            url=f"https://api.impect.com/v5/customerapi/iterations/{iteration}/players",
            method="GET",
            headers=my_header
        ).process_response(
            endpoint="Players"
        ),
            iterations),
        ignore_index=True)[["id", "commonname"]].drop_duplicates()

    # get squads
    squads = pd.concat(
        map(lambda iteration: rate_limited_api.make_api_request_limited(
            url=f"https://api.impect.com/v5/customerapi/iterations/{iteration}/squads",
            method="GET",
            headers=my_header
        ).process_response(
            endpoint="Squads"
        ),
            iterations),
        ignore_index=True)[["id", "name"]].drop_duplicates()

    # get matches
    matchplan = pd.concat(
        map(lambda iteration: getMatches(
            iteration=iteration,
            token=token,
            session=rate_limited_api.session
        ),
            iterations),
        ignore_index=True)

    # get iterations
    iterations = getIterations(token=token, session=rate_limited_api.session)

    if include_kpis:
        # get event scorings
        scorings = pd.concat(
            map(lambda match: rate_limited_api.make_api_request_limited(
                url=f"https://api.impect.com/v5/customerapi/matches/{match}/event-kpis",
                method="GET",
                headers=my_header
            ).process_response(
                endpoint="Scorings"
            ),
                matches),
            ignore_index=True)

        # get kpis
        kpis = rate_limited_api.make_api_request_limited(
            url=f"https://api.impect.com/v5/customerapi/kpis/event",
            method="GET",
            headers=my_header
        ).process_response(
            endpoint="EventKPIs"
        )[["id", "name"]]

    if include_set_pieces:
        # get set piece data
        set_pieces = pd.concat(
            map(lambda match: rate_limited_api.make_api_request_limited(
                url=f"https://api.impect.com/v5/customerapi/matches/{match}/set-pieces",
                method="GET",
                headers=my_header
            ).process_response(
                endpoint="Set-Pieces"
            ),
                matches),
            ignore_index=True
        ).rename(
            columns={"id": "setPieceId"}
        ).explode("setPieceSubPhase", ignore_index=True)

        # unpack setPieceSubPhase column
        set_pieces = pd.concat(
            [
                set_pieces.drop(columns=["setPieceSubPhase"]),
                pd.json_normalize(set_pieces["setPieceSubPhase"]).add_prefix("setPieceSubPhase.")
            ],
            axis=1
        ).rename(columns=lambda x: re.sub(r"\.(.)", lambda y: y.group(1).upper(), x))

    # fix potential typing issues
    events.pressingPlayerId = events.pressingPlayerId.astype("Int64")
    events.fouledPlayerId = events.fouledPlayerId.astype("Int64")
    events.passReceiverPlayerId = events.passReceiverPlayerId.astype("Int64")
    events.duelPlayerId = events.duelPlayerId.astype("Int64")
    events.fouledPlayerId = events.fouledPlayerId.astype("Int64")
    if include_set_pieces:
        set_pieces.setPieceSubPhaseMainEventPlayerId = set_pieces.setPieceSubPhaseMainEventPlayerId.astype("Int64")
        set_pieces.setPieceSubPhaseFirstTouchPlayerId = set_pieces.setPieceSubPhaseFirstTouchPlayerId.astype("Int64")
        set_pieces.setPieceSubPhaseSecondTouchPlayerId = set_pieces.setPieceSubPhaseSecondTouchPlayerId.astype("Int64")

    # start merging dfs

    # merge events with squads
    events = events.merge(
        squads[["id", "name"]].rename(columns={"id": "squadId", "name": "squadName"}),
        left_on="squadId",
        right_on="squadId",
        how="left",
        suffixes=("", "_home")
    ).merge(
        squads[["id", "name"]].rename(columns={"id": "squadId", "name": "currentAttackingSquadName"}),
        left_on="currentAttackingSquadId",
        right_on="squadId",
        how="left",
        suffixes=("", "_away")
    )

    # merge events with players
    events = events.merge(
        players[["id", "commonname"]].rename(columns={"id": "playerId", "commonname": "playerName"}),
        left_on="playerId",
        right_on="playerId",
        how="left",
        suffixes=("", "_right")
    ).merge(
        players[["id", "commonname"]].rename(
            columns={"id": "pressingPlayerId", "commonname": "pressingPlayerName"}),
        left_on="pressingPlayerId",
        right_on="pressingPlayerId",
        how="left",
        suffixes=("", "_right")
    ).merge(
        players[["id", "commonname"]].rename(columns={"id": "fouledPlayerId", "commonname": "fouledPlayerName"}),
        left_on="fouledPlayerId",
        right_on="fouledPlayerId",
        how="left",
        suffixes=("", "_right")
    ).merge(
        players[["id", "commonname"]].rename(columns={"id": "duelPlayerId", "commonname": "duelPlayerName"}),
        left_on="duelPlayerId",
        right_on="duelPlayerId",
        how="left",
        suffixes=("", "_right")
    ).merge(
        players[["id", "commonname"]].rename(
            columns={"id": "passReceiverPlayerId", "commonname": "passReceiverPlayerName"}),
        left_on="passReceiverPlayerId",
        right_on="passReceiverPlayerId",
        how="left",
        suffixes=("", "_right")
    ).merge(
        players[["id", "commonname"]].rename(
            columns={"id": "dribble1vs1LoserId", "commonname": "dribble1vs1LoserName"}),
        left_on="dribblePlayerId",
        right_on="dribble1vs1LoserId",
        how="left",
        suffixes=("", "_right")
    )

    # merge with matches info
    events = events.merge(
        matchplan,
        left_on="matchId",
        right_on="id",
        how="left",
        suffixes=("", "_right")
    )

    # merge with competition info
    events = events.merge(
        iterations,
        left_on="iterationId",
        right_on="id",
        how="left",
        suffixes=("", "_right")
    )

    if include_kpis:
        # unnest scorings and full join with kpi list to ensure all kpis are present
        scorings = scorings.merge(kpis, left_on="kpiId", right_on="id", how="outer") \
            .sort_values("kpiId") \
            .drop("kpiId", axis=1) \
            .fillna({"eventId": "", "position": "", "playerId": ""}) \
            .pivot_table(index=["eventId", "position", "playerId"], columns="name", values="value", aggfunc="sum",
                         fill_value=None) \
            .reset_index() \
            .loc[lambda df: df["eventId"].notna()]

        # Replace empty strings with None in the eventId and playerId column
        scorings["eventId"] = scorings["eventId"].mask(scorings["eventId"] == "", None)
        scorings["playerId"] = scorings["playerId"].mask(scorings["playerId"] == "", None)
        events["playerId"] = events["playerId"].mask(events["playerId"] == "", None)

        # Convert column eventId from float to int
        scorings["eventId"] = scorings["eventId"].astype(pd.Int64Dtype())
        scorings["playerId"] = scorings["playerId"].astype(pd.Int64Dtype())
        events["playerId"] = events["playerId"].astype(pd.Int64Dtype())

        # merge events and scorings
        events = events.merge(scorings,
                              left_on=["playerPosition", "playerId", "id"],
                              right_on=["position", "playerId", "eventId"],
                              how="left",
                              suffixes=("", "_scorings"))

    if include_set_pieces:
        events = events.merge(
            set_pieces,
            left_on=["setPieceId", "setPieceSubPhaseId", "matchId", "squadId"],
            right_on=["setPieceId", "setPieceSubPhaseId", "matchId", "squadId"],
            how="left",
            suffixes=("", "_right")
        ).merge(
            players[["id", "commonname"]].rename(
                columns={
                    "id": "setPieceSubPhaseMainEventPlayerId",
                    "commonname": "setPieceSubPhaseMainEventPlayerName"
                }
            ),
            left_on="setPieceSubPhaseMainEventPlayerId",
            right_on="setPieceSubPhaseMainEventPlayerId",
            how="left",
            suffixes=("", "_right")
        ).merge(
            players[["id", "commonname"]].rename(
                columns={
                    "id": "setPieceSubPhasePassReceiverId",
                    "commonname": "setPieceSubPhasePassReceiverName"
                }
            ),
            left_on="setPieceSubPhasePassReceiverId",
            right_on="setPieceSubPhasePassReceiverId",
            how="left",
            suffixes=("", "_right")
        ).merge(
            players[["id", "commonname"]].rename(
                columns={
                    "id": "setPieceSubPhaseFirstTouchPlayerId",
                    "commonname": "setPieceSubPhaseFirstTouchPlayerName"
                }
            ),
            left_on="setPieceSubPhaseFirstTouchPlayerId",
            right_on="setPieceSubPhaseFirstTouchPlayerId",
            how="left",
            suffixes=("", "_right")
        ).merge(
            players[["id", "commonname"]].rename(
                columns={
                    "id": "setPieceSubPhaseSecondTouchPlayerId",
                    "commonname": "setPieceSubPhaseSecondTouchPlayerName"
                }
            ),
            left_on="setPieceSubPhaseSecondTouchPlayerId",
            right_on="setPieceSubPhaseSecondTouchPlayerId",
            how="left",
            suffixes=("", "_right")
        )

    # rename some columns
    events = events.rename(columns={
        "currentAttackingSquadId": "attackingSquadId",
        "currentAttackingSquadName": "attackingSquadName",
        "duelDuelType": "duelType",
        "scheduledDate": "dateTime",
        "gameTimeGameTime": "gameTime",
        "gameTimeGameTimeInSec": "gameTimeInSec",
        "eventId": "eventId_scorings",
        "id": "eventId",
        "index": "eventNumber",
        "dribblePlayerId": "dribble1vs1LoserId",
        "setPieceMainEvent": "setPieceSubPhaseMainEvent",
    })

    # define desired column order
    event_cols = [
        "matchId",
        "dateTime",
        "competitionId",
        "competitionName",
        "competitionType",
        "iterationId",
        "season",
        "matchDayIndex",
        "matchDayName",
        "homeSquadId",
        "homeSquadName",
        "homeSquadCountryId",
        "homeSquadCountryName",
        "homeSquadType",
        "awaySquadId",
        "awaySquadName",
        "awaySquadCountryId",
        "awaySquadCountryName",
        "awaySquadType",
        "eventId",
        "eventNumber",
        "sequenceIndex",
        "periodId",
        "gameTime",
        "gameTimeInSec",
        "duration",
        "squadId",
        "squadName",
        "attackingSquadId",
        "attackingSquadName",
        "phase",
        "playerId",
        "playerName",
        "playerPosition",
        "playerPositionSide",
        "actionType",
        "action",
        "bodyPart",
        "bodyPartExtended",
        "previousPassHeight",
        "result",
        "startCoordinatesX",
        "startCoordinatesY",
        "startAdjCoordinatesX",
        "startAdjCoordinatesY",
        "startPackingZone",
        "startPitchPosition",
        "startLane",
        "endCoordinatesX",
        "endCoordinatesY",
        "endAdjCoordinatesX",
        "endAdjCoordinatesY",
        "endPackingZone",
        "endPitchPosition",
        "endLane",
        "opponents",
        "pressure",
        "distanceToGoal",
        "pxTTeam",
        "pxTOpponent",
        "pressingPlayerId",
        "pressingPlayerName",
        "distanceToOpponent",
        "opponentCoordinatesX",
        "opponentCoordinatesY",
        "opponentAdjCoordinatesX",
        "opponentAdjCoordinatesY",
        "passReceiverType",
        "passReceiverPlayerId",
        "passReceiverPlayerName",
        "passDistance",
        "passAngle",
        "dribbleDistance",
        "dribbleType",
        "dribbleResult",
        "dribble1vs1LoserId",
        "dribble1vs1LoserName",
        "shotDistance",
        "shotAngle",
        "shotTargetPointY",
        "shotTargetPointZ",
        "shotWoodwork",
        "shotGkCoordinatesX",
        "shotGkCoordinatesY",
        "shotGkAdjCoordinatesX",
        "shotGkAdjCoordinatesY",
        "shotGkDivePointY",
        "shotGkDivePointZ",
        "duelType",
        "duelPlayerId",
        "duelPlayerName",
        "fouledPlayerId",
        "fouledPlayerName",
        "formationTeam",
        "formationOpponent",
    ]

    set_piece_cols = [
        "setPieceId",
        "phaseIndex",
        "setPieceCategory",
        "adjSetPieceCategory",
        "setPieceExecutionType",
        "setPieceSubPhaseId",
        "setPieceSubPhaseIndex",
        "setPieceSubPhaseStartZone",
        "setPieceSubPhaseCornerEndZone",
        "setPieceSubPhaseCornerType",
        "setPieceSubPhaseFreeKickEndZone",
        "setPieceSubPhaseFreeKickType",
        "setPieceSubPhaseMainEvent",
        "setPieceSubPhaseMainEventPlayerId",
        "setPieceSubPhaseMainEventPlayerName",
        "setPieceSubPhaseMainEventOutcome",
        "setPieceSubPhasePassReceiverId",
        "setPieceSubPhasePassReceiverName",
        "setPieceSubPhaseFirstTouchPlayerId",
        "setPieceSubPhaseFirstTouchPlayerName",
        "setPieceSubPhaseFirstTouchWon",
        "setPieceSubPhaseIndirectHeader",
        "setPieceSubPhaseSecondTouchPlayerId",
        "setPieceSubPhaseSecondTouchPlayerName",
        "setPieceSubPhaseSecondTouchWon",
    ]
    
    # add columns that might not exist in previous data versions
    for col in event_cols:
        if col not in events.columns:
            events[col] = np.nan

    # create order
    order = event_cols

    if include_set_pieces:
        # add kpis
        order = order + set_piece_cols

    if include_kpis:
        # get list of kpi columns
        kpi_cols = kpis["name"].tolist()

        # add kpis
        order = order + kpi_cols

    # reorder data
    events = events[order]

    # reorder rows
    events = events.sort_values(["matchId", "eventNumber"])

    # return events
    return events<|MERGE_RESOLUTION|>--- conflicted
+++ resolved
@@ -68,16 +68,13 @@
             matches),
         ignore_index=True)
 
-<<<<<<< HEAD
-    # account for matches without dribbles tagged
+    # account for matches without dribbles, duels or opponents tagged
     if "dribble" in events.columns:
         events["duelType"] = np.nan
         events["dribbleDistance"] = np.nan
         events["dribbleType"] = np.nan
         events["dribbleResult"] = np.nan
         events["dribblePlayerId"] = np.nan
-=======
-    # account for matches without duels or opponents tagged
     if "duel" in events.columns:
         events["duelType"] = np.nan
         events["duelPlayerId"] = np.nan
@@ -87,19 +84,6 @@
         events["opponentCoordinatesY"] = np.nan
         events["opponentAdjCoordinatesX"] = np.nan
         events["opponentAdjCoordinatesY"] = np.nan
-
-    # get event scorings
-    scorings = pd.concat(
-        map(lambda match: rate_limited_api.make_api_request_limited(
-            url=f"https://api.impect.com/v5/customerapi/matches/{match}/event-kpis",
-            method="GET",
-            headers=my_header
-        ).process_response(
-            endpoint="Scorings"
-        ),
-            matches),
-        ignore_index=True)
->>>>>>> ed3b6eee
 
     # get players
     players = pd.concat(
